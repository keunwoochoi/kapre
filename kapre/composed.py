"""Functions that returns high-level layers that are composed using other Kapre layers.

"""
from .time_frequency import (
    STFT,
    InverseSTFT,
    Magnitude,
    Phase,
    MagnitudeToDecibel,
    ApplyFilterbank,
    ConcatenateFrequencyMap,
)
from . import backend

import tensorflow as tf
from tensorflow import keras
from tensorflow.keras import Sequential, Model
from .backend import _CH_FIRST_STR, _CH_LAST_STR, _CH_DEFAULT_STR


def get_stft_magnitude_layer(
    input_shape=None,
    n_fft=2048,
    win_length=None,
    hop_length=None,
    window_fn=None,
    pad_begin=False,
    pad_end=False,
    return_decibel=False,
    db_amin=1e-5,
    db_ref_value=1.0,
    db_dynamic_range=80.0,
    input_data_format='default',
    output_data_format='default',
):
    """A function that retunrs a stft magnitude layer.
    The layer is a `keras.Sequential` model consists of `STFT`, `Magnitude`, and optionally `MagnitudeToDecibel`.

    Args:
        input_shape (None or tuple of integers): input shape of the model. Necessary only if this melspectrogram layer is
            is the first layer of your model (see `keras.model.Sequential()` for more details)
        n_fft (int): number of FFT points in `STFT`
        win_length (int): window length of `STFT`
        hop_length (int): hop length of `STFT`
        window_fn (function or `None`): windowing function of `STFT`.
            Defaults to `None`, which would follow tf.signal.stft default (hann window at the moment)
        pad_begin (bool): Whether to pad with zeros along time axis (legnth: win_length - hop_length). Defaults to `False`.
        pad_end (bool): whether to pad the input signal at the end in `STFT`.
        return_decibel (bool): whether to apply decibel scaling at the end
        db_amin (float): noise floor of decibel scaling input. See `MagnitudeToDecibel` for more details.
        db_ref_value (float): reference value of decibel scaling. See `MagnitudeToDecibel` for more details.
        db_dynamic_range (float): dynamic range of the decibel scaling result.
        input_data_format (str): the audio data format of input waveform batch.
            `'channels_last'` if it's `(batch, time, channels)`
            `'channels_first'` if it's `(batch, channels, time)`
            Defaults to the setting of your Keras configuration. (tf.keras.backend.image_data_format())
        output_data_format (str): the data format of output melspectrogram.
            `'channels_last'` if you want `(batch, time, frequency, channels)`
            `'channels_first'` if you want `(batch, channels, time, frequency)`
            Defaults to the setting of your Keras configuration. (tf.keras.backend.image_data_format())

    Note:
        STFT magnitude represents a linear-frequency spectrum of audio signal and probably the most popular choice
        when it comes to audio analysis in general. By using magnitude, this layer discard the phase information,
        which is generally known to be irrelevant to human auditory perception.

    Note:
        For audio analysis (when the output is tag/label/etc), we'd like to recommend to set `return_decibel=True`.
        Decibel scaling is perceptually plausible and numerically stable
        (related paper: `A Comparison of Audio Signal Preprocessing Methods for Deep Neural Networks on Music Tagging <https://arxiv.org/abs/1709.01922>`_)
        Many music, speech, and audio applications have used this log-magnitude STFT, e.g.,
        `Learning to Pinpoint Singing Voice from Weakly Labeled Examples <https://wp.nyu.edu/ismir2016/wp-content/uploads/sites/2294/2016/07/315_Paper.pdf>`_,
        `Joint Beat and Downbeat Tracking with Recurrent Neural Networks <https://archives.ismir.net/ismir2016/paper/000186.pdf>`_,
        and many more.

        For audio processing (when the output is audio signal), it might be better to use STFT as it is (`return_decibel=False`).
        Example: `Singing voice separation with deep U-Net convolutional networks <https://openaccess.city.ac.uk/id/eprint/19289/>`_.
        This is because decibel scaling is has some clipping at the noise floor which is irreversible.
        One may use `log(1+X)` instead of `log(X)` to avoid the clipping but it is not included in Kapre at the moment.

    Example:
        ::

            input_shape = (2048, 1)  # mono signal, audio is channels_last
            stft_mag = get_stft_magnitude_layer(input_shape=input_shape, n_fft=1024, return_decibel=True,
                input_data_format='channels_last', output_data_format='channels_first')
            model = Sequential()
            model.add(stft_mag)
            # now the shape is (batch, ch=1, n_frame=3, n_freq=513) because output_data_format is 'channels_first'
            # and the dtype is float

    """
    backend.validate_data_format_str(input_data_format)
    backend.validate_data_format_str(output_data_format)

    stft_kwargs = {}
    if input_shape is not None:
        stft_kwargs['input_shape'] = input_shape

    waveform_to_stft = STFT(
        **stft_kwargs,
        n_fft=n_fft,
        win_length=win_length,
        hop_length=hop_length,
        window_fn=window_fn,
        pad_begin=pad_begin,
        pad_end=pad_end,
        input_data_format=input_data_format,
        output_data_format=output_data_format,
    )

    stft_to_stftm = Magnitude()

    layers = [waveform_to_stft, stft_to_stftm]
    if return_decibel:
        mag_to_decibel = MagnitudeToDecibel(
            ref_value=db_ref_value, amin=db_amin, dynamic_range=db_dynamic_range
        )
        layers.append(mag_to_decibel)

    return Sequential(layers)


def get_melspectrogram_layer(
    input_shape=None,
    n_fft=2048,
    win_length=None,
    hop_length=None,
    window_fn=None,
    pad_begin=False,
    pad_end=False,
    sample_rate=22050,
    n_mels=128,
    mel_f_min=0.0,
    mel_f_max=None,
    mel_htk=False,
    mel_norm='slaney',
    return_decibel=False,
    db_amin=1e-5,
    db_ref_value=1.0,
    db_dynamic_range=80.0,
    input_data_format='default',
    output_data_format='default',
):
    """A function that retunrs a melspectrogram layer, which is a `keras.Sequential` model consists of
    `STFT`, `Magnitude`, `ApplyFilterbank(_mel_filterbank)`, and optionally `MagnitudeToDecibel`.

    Args:
        input_shape (None or tuple of integers): input shape of the model. Necessary only if this melspectrogram layer is
            is the first layer of your model (see `keras.model.Sequential()` for more details)
        n_fft (int): number of FFT points in `STFT`
        win_length (int): window length of `STFT`
        hop_length (int): hop length of `STFT`
        window_fn (function or `None`): windowing function of `STFT`.
            Defaults to `None`, which would follow tf.signal.stft default (hann window at the moment)
        pad_begin (bool): Whether to pad with zeros along time axis (legnth: win_length - hop_length). Defaults to `False`.
        pad_end (bool): whether to pad the input signal at the end in `STFT`.
        sample_rate (int): sample rate of the input audio
        n_mels (int): number of mel bins in the mel filterbank
        mel_f_min (float): lowest frequency of the mel filterbank
        mel_f_max (float): highest frequency of the mel filterbank
        mel_htk (bool): whether to follow the htk mel filterbank fomula or not
        mel_norm ('slaney' or int): normalization policy of the mel filterbank triangles
        return_decibel (bool): whether to apply decibel scaling at the end
        db_amin (float): noise floor of decibel scaling input. See `MagnitudeToDecibel` for more details.
        db_ref_value (float): reference value of decibel scaling. See `MagnitudeToDecibel` for more details.
        db_dynamic_range (float): dynamic range of the decibel scaling result.
        input_data_format (str): the audio data format of input waveform batch.
            `'channels_last'` if it's `(batch, time, channels)`
            `'channels_first'` if it's `(batch, channels, time)`
            Defaults to the setting of your Keras configuration. (tf.keras.backend.image_data_format())
        output_data_format (str): the data format of output melspectrogram.
            `'channels_last'` if you want `(batch, time, frequency, channels)`
            `'channels_first'` if you want `(batch, channels, time, frequency)`
            Defaults to the setting of your Keras configuration. (tf.keras.backend.image_data_format())

    Note:
        Melspectrogram is originally developed for speech applications and has been *very* widely used for audio signal
        analysis including music information retrieval. As its mel-axis is a non-linear compression of (linear)
        frequency axis, a melspectrogram can be an efficient choice as an input of a machine learning model.
        We recommend to set `return_decibel=True`.

        **References**:
        `Automatic tagging using deep convolutional neural networks <https://arxiv.org/abs/1606.00298>`_,
        `Deep content-based music recommendation <http://papers.nips.cc/paper/5004-deep-content-based-music-recommen>`_,
        `CNN Architectures for Large-Scale Audio Classification <https://arxiv.org/abs/1609.09430>`_,
        `Multi-label vs. combined single-label sound event detection with deep neural networks <http://citeseerx.ist.psu.edu/viewdoc/download?doi=10.1.1.711.74&rep=rep1&type=pdf>`_,
        `Deep Convolutional Neural Networks and Data Augmentation for Environmental Sound Classification <https://arxiv.org/pdf/1608.04363.pdf>`_,
        and way too many speech applications.

    Example:
        ::

            input_shape = (2, 2048)  # stereo signal, audio is channels_first
            melgram = get_melspectrogram_layer(input_shape=input_shape, n_fft=1024, return_decibel=True,
                n_mels=96, input_data_format='channels_first', output_data_format='channels_last')
            model = Sequential()
            model.add(melgram)
            # now the shape is (batch, n_frame=3, n_mels=96, n_ch=2) because output_data_format is 'channels_last'
            # and the dtype is float

    """
    backend.validate_data_format_str(input_data_format)
    backend.validate_data_format_str(output_data_format)

    stft_kwargs = {}
    if input_shape is not None:
        stft_kwargs['input_shape'] = input_shape

    waveform_to_stft = STFT(
        **stft_kwargs,
        n_fft=n_fft,
        win_length=win_length,
        hop_length=hop_length,
        window_fn=window_fn,
        pad_begin=pad_begin,
        pad_end=pad_end,
        input_data_format=input_data_format,
        output_data_format=output_data_format,
    )

    stft_to_stftm = Magnitude()

    kwargs = {
        'sample_rate': sample_rate,
        'n_freq': n_fft // 2 + 1,
        'n_mels': n_mels,
        'f_min': mel_f_min,
        'f_max': mel_f_max,
        'htk': mel_htk,
        'norm': mel_norm,
    }
    stftm_to_melgram = ApplyFilterbank(
        type='mel', filterbank_kwargs=kwargs, data_format=output_data_format
    )

    layers = [waveform_to_stft, stft_to_stftm, stftm_to_melgram]
    if return_decibel:
        mag_to_decibel = MagnitudeToDecibel(
            ref_value=db_ref_value, amin=db_amin, dynamic_range=db_dynamic_range
        )
        layers.append(mag_to_decibel)

    return Sequential(layers)


def get_log_frequency_spectrogram_layer(
    input_shape=None,
    n_fft=2048,
    win_length=None,
    hop_length=None,
    window_fn=None,
    pad_begin=False,
    pad_end=False,
    sample_rate=22050,
    log_n_bins=84,
    log_f_min=None,
    log_bins_per_octave=12,
    log_spread=0.125,
    return_decibel=False,
    db_amin=1e-5,
    db_ref_value=1.0,
    db_dynamic_range=80.0,
    input_data_format='default',
    output_data_format='default',
):
    """A function that retunrs a log-frequency STFT layer, which is a `keras.Sequential` model consists of
    `STFT`, `Magnitude`, `ApplyFilterbank(_log_filterbank)`, and optionally `MagnitudeToDecibel`.

    Args:
        input_shape (None or tuple of integers): input shape of the model if this melspectrogram layer is
            is the first layer of your model (see `keras.model.Sequential()` for more details)
        n_fft (int): number of FFT points in `STFT`
        win_length (int): window length of `STFT`
        hop_length (int): hop length of `STFT`
        window_fn (function or `None`): windowing function of `STFT`.
            Defaults to `None`, which would follow tf.signal.stft default (hann window at the moment)
        pad_begin(bool): Whether to pad with zeros along time axis (legnth: win_length - hop_length). Defaults to `False`.
        pad_end (bool): whether to pad the input signal at the end in `STFT`.
        sample_rate (int): sample rate of the input audio
        log_n_bins (int): number of the bins in the log-frequency filterbank
        log_f_min (float): lowest frequency of the filterbank
        log_bins_per_octave (int): number of bins in each octave in the filterbank
        log_spread (float): spread constant (Q value) in the log filterbank.
        return_decibel (bool): whether to apply decibel scaling at the end
        db_amin (float): noise floor of decibel scaling input. See `MagnitudeToDecibel` for more details.
        db_ref_value (float): reference value of decibel scaling. See `MagnitudeToDecibel` for more details.
        db_dynamic_range (float): dynamic range of the decibel scaling result.
        input_data_format (str): the audio data format of input waveform batch.
            `'channels_last'` if it's `(batch, time, channels)`
            `'channels_first'` if it's `(batch, channels, time)`
            Defaults to the setting of your Keras configuration. (tf.keras.backend.image_data_format())
        output_data_format (str): the data format of output mel spectrogram.
            `'channels_last'` if you want `(batch, time, frequency, channels)`
            `'channels_first'` if you want `(batch, channels, time, frequency)`
            Defaults to the setting of your Keras configuration. (tf.keras.backend.image_data_format())

    Note:
        Log-frequency spectrogram is similar to melspectrogram but its frequency axis is perfectly linear to octave scale.
        For some pitch-related applications, a log-frequency spectrogram can be a good choice.

    Example:
        ::

            input_shape = (2048, 2)  # stereo signal, audio is channels_last
            logfreq_stft_mag = get_log_frequency_spectrogram_layer(
                input_shape=input_shape, n_fft=1024, return_decibel=True,
                log_n_bins=84, input_data_format='channels_last', output_data_format='channels_last')
            model = Sequential()
            model.add(logfreq_stft_mag)
            # now the shape is (batch, n_frame=3, n_bins=84, n_ch=2) because output_data_format is 'channels_last'
            # and the dtype is float

    """
    backend.validate_data_format_str(input_data_format)
    backend.validate_data_format_str(output_data_format)

    stft_kwargs = {}
    if input_shape is not None:
        stft_kwargs['input_shape'] = input_shape

    waveform_to_stft = STFT(
        **stft_kwargs,
        n_fft=n_fft,
        win_length=win_length,
        hop_length=hop_length,
        window_fn=window_fn,
        pad_begin=pad_begin,
        pad_end=pad_end,
        input_data_format=input_data_format,
        output_data_format=output_data_format,
    )

    stft_to_stftm = Magnitude()

    _log_filterbank = backend.filterbank_log(
        sample_rate=sample_rate,
        n_freq=n_fft // 2 + 1,
        n_bins=log_n_bins,
        bins_per_octave=log_bins_per_octave,
        f_min=log_f_min,
        spread=log_spread,
    )
    kwargs = {
        'sample_rate': sample_rate,
        'n_freq': n_fft // 2 + 1,
        'n_bins': log_n_bins,
        'bins_per_octave': log_bins_per_octave,
        'f_min': log_f_min,
        'spread': log_spread,
    }

    stftm_to_loggram = ApplyFilterbank(
        type='log', filterbank_kwargs=kwargs, data_format=output_data_format
    )

    layers = [waveform_to_stft, stft_to_stftm, stftm_to_loggram]

    if return_decibel:
        mag_to_decibel = MagnitudeToDecibel(
            ref_value=db_ref_value, amin=db_amin, dynamic_range=db_dynamic_range
        )
        layers.append(mag_to_decibel)

    return Sequential(layers)


<<<<<<< HEAD
def get_frequency_aware_conv2d(data_format='default', *args, **kwargs):
    """Returns a frequency-aware conv2d layer.

    Args:
        data_format (str): specifies the data format of batch input/output.
        *args: position args for `keras.layers.Conv2D`.
        **kwargs: keyword args for `keras.layers.Conv2D`.

    Returns:
        A sequential model of ConcatenateFrequencyMap and Conv2D.

    References:
        Koutini, K., Eghbal-zadeh, H., & Widmer, G. (2019).
        `Receptive-Field-Regularized CNN Variants for Acoustic Scene Classification <https://arxiv.org/abs/1909.02859>`_.
        In Proceedings of the Detection and Classification of Acoustic Scenes and Events 2019 Workshop (DCASE2019).

    """
    if ('groups' in kwargs and kwargs.get('groups') > 1) or (len(args) >= 7 and args[7] > 1):
        raise ValueError(
            'Group convolution is not supported with frequency_aware layer because only the last group'
            'would be frequency-aware, which might not be expected.'
        )

    freq_map_concat_layer = ConcatenateFrequencyMap(data_format=data_format)

    if data_format != CH_DEFAULT_STR:
        kwargs['data_format'] = data_format

    conv2d = keras.layers.Conv2D(*args, **kwargs)
    return Sequential([freq_map_concat_layer, conv2d], name='frequency_aware_conv2d')
=======
def get_perfectly_reconstructing_stft_istft(
    stft_input_shape=None,
    istft_input_shape=None,
    n_fft=2048,
    win_length=None,
    hop_length=None,
    forward_window_fn=None,
    waveform_data_format='default',
    stft_data_format='default',
):
    """A function that returns two layers, stft and inverse stft, which would be perfectly reconstructing pair.

    Args:
        stft_input_shape (tuple): Input shape of single waveform.
            Must specify this if the returned stft layer is going to be used as first layer of a Sequential model.
        istft_input_shape (tuple): Input shape of single STFT.
            Must specify this if the returned istft layer is going to be used as first layer of a Sequential model.
        n_fft (int): Number of FFTs. Defaults to `2048`
        win_length (`int` or `None`): Window length in sample. Defaults to `n_fft`.
        hop_length (`int` or `None`): Hop length in sample between analysis windows. Defaults to `n_fft // 4` following librosa.
        forward_window_fn (function or `None`): A function that returns a 1D tensor window. Defaults to `tf.signal.hann_window`.
        waveform_data_format (str): The audio data format of waveform batch.
            `'channels_last'` if it's `(batch, time, channels)`
            `'channels_first'` if it's `(batch, channels, time)`
            Defaults to the setting of your Keras configuration. (tf.keras.backend.image_data_format())
        stft_data_format (str): The data format of STFT.
            `'channels_last'` if you want `(batch, time, frequency, channels)`
            `'channels_first'` if you want `(batch, channels, time, frequency)`
            Defaults to the setting of your Keras configuration. (tf.keras.backend.image_data_format())

    Note:
        Without a careful setting, `tf.signal.stft` and `tf.signal.istft` is not perfectly reconstructing.

    Note:
        Imagine `x` --> `STFT` --> `InverseSTFT` --> `y`.
        The length of `x` will be longer than `y` due to the padding at the beginning and the end.
        To compare them, you would need to trim `y` along time axis.

        The formula: if `trim_begin = win_length - hop_length` and `len_signal` is length of `x`,
        `y_trimmed = y[trim_begin: trim_begin + len_signal, :]` (in the case of `channels_last`).

    Example:
        ::

            stft_input_shape = (2048, 2)  # stereo and channels_last
            stft_layer, istft_layer = get_perfectly_reconstructing_stft_istft(
                stft_input_shape=stft_input_shape
            )

            unet = get_unet()  input: stft (complex value), output: stft (complex value)

            model = Sequential()
            model.add(stft_layer)  # input is waveform
            model.add(unet)
            model.add(istft_layer)  # output is also waveform

    """
    backend.validate_data_format_str(waveform_data_format)
    backend.validate_data_format_str(stft_data_format)

    if forward_window_fn is None:
        forward_window_fn = tf.signal.hann_window

    if win_length is None:
        win_length = n_fft

    if hop_length is None:
        hop_length = win_length // 4

    if (win_length / hop_length) % 2 != 0:
        raise RuntimeError(
            'The ratio of win_length and hop_length must be power of 2 to get a '
            'perfectly reconstructing stft-istft pair.'
        )

    backward_window_fn = tf.signal.inverse_stft_window_fn(
        frame_step=int(hop_length), forward_window_fn=forward_window_fn
    )

    stft_kwargs = {}
    if stft_input_shape is not None:
        stft_kwargs['input_shape'] = stft_input_shape

    istft_kwargs = {}
    if istft_input_shape is not None:
        istft_kwargs['input_shape'] = istft_input_shape

    waveform_to_stft = STFT(
        **stft_kwargs,
        n_fft=n_fft,
        win_length=win_length,
        hop_length=hop_length,
        window_fn=forward_window_fn,
        pad_begin=True,
        pad_end=True,
        input_data_format=waveform_data_format,
        output_data_format=stft_data_format,
    )

    stft_to_waveform = InverseSTFT(
        **istft_kwargs,
        n_fft=n_fft,
        win_length=win_length,
        hop_length=hop_length,
        window_fn=backward_window_fn,
        input_data_format=stft_data_format,
        output_data_format=waveform_data_format,
    )

    return waveform_to_stft, stft_to_waveform


def get_stft_mag_phase(
    input_shape,
    n_fft=2048,
    win_length=None,
    hop_length=None,
    window_fn=None,
    pad_begin=False,
    pad_end=False,
    return_decibel=False,
    db_amin=1e-5,
    db_ref_value=1.0,
    db_dynamic_range=80.0,
    input_data_format='default',
    output_data_format='default',
):
    """A function that returns magnitude and phase of input audio.

    Args:
        input_shape (None or tuple of integers): input shape of the stft layer.
            Because this mag_phase is based on keras.Functional model, it is required to specify the input shape.
            E.g., (44100, 2) for 44100-sample stereo audio with `input_data_format=='channels_last'`.
        n_fft (int): number of FFT points in `STFT`
        win_length (int): window length of `STFT`
        hop_length (int): hop length of `STFT`
        window_fn (function or `None`): windowing function of `STFT`.
            Defaults to `None`, which would follow tf.signal.stft default (hann window at the moment)
        pad_begin(bool): Whether to pad with zeros along time axis (legnth: win_length - hop_length). Defaults to `False`.
        pad_end (bool): whether to pad the input signal at the end in `STFT`.
        return_decibel (bool): whether to apply decibel scaling at the end
        db_amin (float): noise floor of decibel scaling input. See `MagnitudeToDecibel` for more details.
        db_ref_value (float): reference value of decibel scaling. See `MagnitudeToDecibel` for more details.
        db_dynamic_range (float): dynamic range of the decibel scaling result.
        input_data_format (str): the audio data format of input waveform batch.
            `'channels_last'` if it's `(batch, time, channels)`
            `'channels_first'` if it's `(batch, channels, time)`
            Defaults to the setting of your Keras configuration. (tf.keras.backend.image_data_format())
        output_data_format (str): the data format of output mel spectrogram.
            `'channels_last'` if you want `(batch, time, frequency, channels)`
            `'channels_first'` if you want `(batch, channels, time, frequency)`
            Defaults to the setting of your Keras configuration. (tf.keras.backend.image_data_format())

    Example:
        ::

            input_shape = (2048, 3)  # stereo and channels_last
            model = Sequential()
            model.add(
                get_stft_mag_phase(input_shape=input_shape, return_decibel=True, n_fft=1024)
            )
            # now output shape is (batch, n_frame=3, freq=513, ch=6). 6 channels = [3 mag ch; 3 phase ch]

    """
    backend.validate_data_format_str(input_data_format)
    backend.validate_data_format_str(output_data_format)

    waveform_to_stft = STFT(
        n_fft=n_fft,
        win_length=win_length,
        hop_length=hop_length,
        window_fn=window_fn,
        pad_begin=pad_begin,
        pad_end=pad_end,
        input_data_format=input_data_format,
        output_data_format=output_data_format,
    )

    stft_to_stftm = Magnitude()
    stft_to_stftp = Phase()

    waveforms = keras.Input(shape=input_shape)

    stfts = waveform_to_stft(waveforms)
    mag_stfts = stft_to_stftm(stfts)  # magnitude
    phase_stfts = stft_to_stftp(stfts)  # phase

    if return_decibel:
        mag_to_decibel = MagnitudeToDecibel(
            ref_value=db_ref_value, amin=db_amin, dynamic_range=db_dynamic_range
        )
        mag_stfts = mag_to_decibel(mag_stfts)

    ch_axis = 1 if output_data_format == _CH_FIRST_STR else 3

    concat_layer = keras.layers.Concatenate(axis=ch_axis)

    stfts_mag_phase = concat_layer([mag_stfts, phase_stfts])

    model = Model(inputs=waveforms, outputs=stfts_mag_phase)
    return model
>>>>>>> e55c20e0
<|MERGE_RESOLUTION|>--- conflicted
+++ resolved
@@ -363,40 +363,8 @@
         layers.append(mag_to_decibel)
 
     return Sequential(layers)
-
-
-<<<<<<< HEAD
-def get_frequency_aware_conv2d(data_format='default', *args, **kwargs):
-    """Returns a frequency-aware conv2d layer.
-
-    Args:
-        data_format (str): specifies the data format of batch input/output.
-        *args: position args for `keras.layers.Conv2D`.
-        **kwargs: keyword args for `keras.layers.Conv2D`.
-
-    Returns:
-        A sequential model of ConcatenateFrequencyMap and Conv2D.
-
-    References:
-        Koutini, K., Eghbal-zadeh, H., & Widmer, G. (2019).
-        `Receptive-Field-Regularized CNN Variants for Acoustic Scene Classification <https://arxiv.org/abs/1909.02859>`_.
-        In Proceedings of the Detection and Classification of Acoustic Scenes and Events 2019 Workshop (DCASE2019).
-
-    """
-    if ('groups' in kwargs and kwargs.get('groups') > 1) or (len(args) >= 7 and args[7] > 1):
-        raise ValueError(
-            'Group convolution is not supported with frequency_aware layer because only the last group'
-            'would be frequency-aware, which might not be expected.'
-        )
-
-    freq_map_concat_layer = ConcatenateFrequencyMap(data_format=data_format)
-
-    if data_format != CH_DEFAULT_STR:
-        kwargs['data_format'] = data_format
-
-    conv2d = keras.layers.Conv2D(*args, **kwargs)
-    return Sequential([freq_map_concat_layer, conv2d], name='frequency_aware_conv2d')
-=======
+  
+
 def get_perfectly_reconstructing_stft_istft(
     stft_input_shape=None,
     istft_input_shape=None,
@@ -598,4 +566,35 @@
 
     model = Model(inputs=waveforms, outputs=stfts_mag_phase)
     return model
->>>>>>> e55c20e0
+  
+
+def get_frequency_aware_conv2d(data_format='default', *args, **kwargs):
+    """Returns a frequency-aware conv2d layer.
+
+    Args:
+        data_format (str): specifies the data format of batch input/output.
+        *args: position args for `keras.layers.Conv2D`.
+        **kwargs: keyword args for `keras.layers.Conv2D`.
+
+    Returns:
+        A sequential model of ConcatenateFrequencyMap and Conv2D.
+
+    References:
+        Koutini, K., Eghbal-zadeh, H., & Widmer, G. (2019).
+        `Receptive-Field-Regularized CNN Variants for Acoustic Scene Classification <https://arxiv.org/abs/1909.02859>`_.
+        In Proceedings of the Detection and Classification of Acoustic Scenes and Events 2019 Workshop (DCASE2019).
+
+    """
+    if ('groups' in kwargs and kwargs.get('groups') > 1) or (len(args) >= 7 and args[7] > 1):
+        raise ValueError(
+            'Group convolution is not supported with frequency_aware layer because only the last group'
+            'would be frequency-aware, which might not be expected.'
+        )
+
+    freq_map_concat_layer = ConcatenateFrequencyMap(data_format=data_format)
+
+    if data_format != CH_DEFAULT_STR:
+        kwargs['data_format'] = data_format
+
+    conv2d = keras.layers.Conv2D(*args, **kwargs)
+    return Sequential([freq_map_concat_layer, conv2d], name='frequency_aware_conv2d')